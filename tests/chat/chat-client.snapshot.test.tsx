import { render, screen } from "@testing-library/react";
import React from "react";
import Providers from "../../app/providers";
import { ChatClient } from "../../app/chat-client";

jest.mock("@openai/agents/realtime", () => {
  class MockRealtimeSession {
    connect = jest.fn();
    close = jest.fn();
    mute = jest.fn();
<<<<<<< HEAD
    history: unknown[] = [];
    on = jest.fn();
    off = jest.fn();
=======
    getLatestAudioLevel = jest.fn().mockReturnValue(null);
>>>>>>> cc469157
  }

  return {
    RealtimeAgent: jest.fn().mockImplementation(() => ({})),
    RealtimeSession: jest
      .fn()
      .mockImplementation(() => new MockRealtimeSession()),
    OpenAIRealtimeWebRTC: jest.fn().mockImplementation(() => ({})),
  };
});

describe("ChatClient layout", () => {
  it("renders control rail and voice activity indicator", () => {
    render(
      <Providers>
        <ChatClient />
      </Providers>,
    );

    expect(screen.getByRole("heading", { name: /vibechat/i })).toBeInTheDocument();
    const indicator = screen.getByTestId("voice-activity-indicator");
    expect(indicator).toHaveAttribute("aria-label", expect.stringMatching(/waiting for audio/i));
    expect(screen.getByTestId("session-controls")).toContainElement(indicator);
  });
});<|MERGE_RESOLUTION|>--- conflicted
+++ resolved
@@ -8,13 +8,10 @@
     connect = jest.fn();
     close = jest.fn();
     mute = jest.fn();
-<<<<<<< HEAD
     history: unknown[] = [];
     on = jest.fn();
     off = jest.fn();
-=======
     getLatestAudioLevel = jest.fn().mockReturnValue(null);
->>>>>>> cc469157
   }
 
   return {
