--- conflicted
+++ resolved
@@ -10,6 +10,7 @@
   history: unknown[];
   on: jest.Mock;
   off: jest.Mock;
+  getLatestAudioLevel: jest.Mock<number | null, []>;
 };
 
 const sessionInstances: MockRealtimeSession[] = [];
@@ -27,28 +28,19 @@
 
     muted = false;
 
+    history: unknown[] = [];
+
+    on = jest.fn();
+
+    off = jest.fn();
+
     getLatestAudioLevel = jest.fn().mockReturnValue(null);
   }
 
   return {
     RealtimeAgent: jest.fn().mockImplementation(() => ({})),
     RealtimeSession: jest.fn().mockImplementation(() => {
-<<<<<<< HEAD
-      const instance = {
-        connect: jest.fn().mockResolvedValue(undefined),
-        close: jest.fn(),
-        mute: jest.fn((muted: boolean) => {
-          instance.muted = muted;
-        }),
-        muted: false,
-        history: [],
-        on: jest.fn(),
-        off: jest.fn(),
-      } as MockRealtimeSession;
-
-=======
       const instance = new MockSession() as MockRealtimeSession;
->>>>>>> cc469157
       sessionInstances.push(instance);
       return instance;
     }),
