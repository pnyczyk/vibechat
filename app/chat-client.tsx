"use client";

import { useCallback, useEffect, useMemo, useRef, useState } from "react";
import Typography from "@mui/material/Typography";
import { RealtimeAgent, RealtimeSession } from "@openai/agents/realtime";
import dynamic from "next/dynamic";
import styles from "./chat-client.module.css";

import { SessionControls, SessionFeedback, ConnectionStatus } from "./components/SessionControls";
import { EntryOverlay } from "./components/EntryOverlay";
import type { TranscriptDrawerProps } from "./components/TranscriptDrawer";
import { TranscriptStore, type TranscriptEntry } from "./lib/transcript-store";
import { logTelemetry, type TelemetryTransport } from "./lib/analytics";
import { createRealtimeSession } from "./lib/realtime-session-factory";
import { useThemeController } from "./providers";

type VoiceActivityState = {
  level: number;
  active: boolean;
  hasMetrics: boolean;
};

type VoiceActivitySession = RealtimeSession & {
  getLatestAudioLevel?: () => number | null | undefined;
};

const defaultVoiceActivityState: VoiceActivityState = {
  level: 0,
  active: false,
  hasMetrics: false,
};

const TranscriptDrawer = dynamic<TranscriptDrawerProps>(
  () =>
    import("./components/TranscriptDrawer").then((module) => module.TranscriptDrawer),
  { ssr: false, loading: () => null },
);

const clampLevel = (value: number) => {
  if (!Number.isFinite(value)) {
    return 0;
  }
  return Math.max(0, Math.min(1, value));
};

export function ChatClient() {
  const { mode: themeMode, toggle: toggleTheme } = useThemeController();
  const [status, setStatus] = useState<ConnectionStatus>("idle");
  const [error, setError] = useState<string | null>(null);
  const [feedback, setFeedback] = useState<SessionFeedback | null>(null);
  const [muted, setMuted] = useState(false);
  const [session, setSession] = useState<RealtimeSession | null>(null);
  const transcriptStore = useMemo(() => new TranscriptStore(), []);
  const [voiceActivity, setVoiceActivity] = useState<VoiceActivityState>(
    defaultVoiceActivityState,
  );
  const [transcriptEntries, setTranscriptEntries] = useState<TranscriptEntry[]>([]);
  const [isTranscriptOpen, setIsTranscriptOpen] = useState(false);
  const [isTranscriptReady, setIsTranscriptReady] = useState(false);
  const [isCompactLayout, setIsCompactLayout] = useState(false);
  const entryStartRef = useRef<number | null>(null);
  const entryTimestampRef = useRef<string | null>(null);
  const voiceStateRef = useRef<"waiting" | "idle" | "active">("waiting");
  const audioElement = useState(() => {
    if (typeof window === "undefined") {
      return null;
    }
    const element = document.createElement("audio");
    element.autoplay = true;
    (element as HTMLAudioElement & { playsInline?: boolean }).playsInline = true;
    element.style.display = "none";
    document.body.appendChild(element);
    return element;
  })[0];
  const audioContextRef = useRef<AudioContext | null>(null);
  const analyserCleanupRef = useRef<(() => void) | null>(null);

  useEffect(() => {
    return () => {
      if (audioElement) {
        audioElement.srcObject = null;
        if (audioElement.isConnected) {
          audioElement.remove();
        }
      }
    };
  }, [audioElement]);

  useEffect(() => {
    return () => {
      session?.close();
    };
  }, [session]);

  useEffect(() => {
    transcriptStore.setSession(session);

    return () => {
      transcriptStore.setSession(null);
    };
  }, [session, transcriptStore]);

  useEffect(() => {
    const unsubscribe = transcriptStore.subscribe((entries) => {
      setTranscriptEntries(entries);
    });

    return unsubscribe;
  }, [transcriptStore]);

  useEffect(() => {
    return () => {
      transcriptStore.dispose();
    };
  }, [transcriptStore]);

  useEffect(() => {
    if ((isTranscriptOpen || transcriptEntries.length > 0) && !isTranscriptReady) {
      setIsTranscriptReady(true);
    }
  }, [isTranscriptOpen, isTranscriptReady, transcriptEntries.length]);

  useEffect(() => {
    if (typeof window === "undefined" || typeof window.matchMedia !== "function") {
      return;
    }

    const mediaQuery = window.matchMedia("(max-width: 768px)");

    const handleChange = (event: MediaQueryListEvent | MediaQueryList) => {
      setIsCompactLayout(event.matches);
    };

    handleChange(mediaQuery);

    if (typeof mediaQuery.addEventListener === "function") {
      const listener = handleChange as (event: MediaQueryListEvent) => void;
      mediaQuery.addEventListener("change", listener);
      return () => {
        mediaQuery.removeEventListener("change", listener);
      };
    }

    const legacyListener = (event: MediaQueryListEvent) => handleChange(event);
    mediaQuery.addListener(legacyListener);
    return () => {
      mediaQuery.removeListener(legacyListener);
    };
  }, []);

  useEffect(() => {
    const overlayVisible = status === "idle" || status === "error";
    if (overlayVisible && entryStartRef.current === null) {
      const highResNow =
        typeof performance !== "undefined" && typeof performance.now === "function"
          ? performance.now()
          : Date.now();
      entryStartRef.current = highResNow;
      const startedAt = new Date().toISOString();
      entryTimestampRef.current = startedAt;
      logTelemetry("session_entry_started", { startedAt });
    }
  }, [status]);

  useEffect(() => {
    const state = voiceActivity.hasMetrics
      ? voiceActivity.active
        ? "active"
        : "idle"
      : "waiting";

    if (voiceStateRef.current !== state) {
      voiceStateRef.current = state;
      logTelemetry("voice_activity_transition", {
        state,
        hasMetrics: voiceActivity.hasMetrics,
      });
    }
  }, [voiceActivity]);

  const agent = useMemo(() => {
    return new RealtimeAgent({
      name: "Assistant",
      instructions: "Mów po polsku i odpowiadaj głosem. Bądź serdeczny.",
    });
  }, []);

  const handleConnect = useCallback(async () => {
    if (status === "connecting" || status === "connected") {
      return;
    }

    if (session) {
      session.close();
      setSession(null);
    }

    setError(null);
    setFeedback(null);
    setMuted(false);
    setStatus("connecting");

    let newSession: RealtimeSession | null = null;
    const startTime =
      typeof performance !== "undefined" && typeof performance.now === "function"
        ? performance.now()
        : Date.now();
    let transport: TelemetryTransport = "realtime";

    try {
      const { session: createdSession, requiresToken } = createRealtimeSession(
        agent,
        audioElement,
      );

      newSession = createdSession;
      transport = requiresToken ? "realtime" : "mock";

      logTelemetry("session_connect_attempt", { transport });

      let apiKey = "mock-api-key";
      if (requiresToken) {
        const response = await fetch("/api/realtime-token");
        if (!response.ok) {
          const body = await response.json().catch(() => ({}));
          const message =
            typeof body.error === "string"
              ? body.error
              : `Token endpoint returned ${response.status}`;
          throw new Error(message);
        }

        const secret = await response.json();
        const resolvedKey =
          typeof secret?.value === "string"
            ? secret.value
            : secret?.client_secret?.value;
        if (!resolvedKey) {
          throw new Error("Realtime token response missing value");
        }
        apiKey = resolvedKey;
      }

      await newSession.connect({ apiKey, model: "gpt-realtime" });
      setSession(newSession);
      setStatus("connected");
      setFeedback({ message: "Connected to session", severity: "success" });
      setMuted(Boolean(newSession.muted));
      setVoiceActivity(defaultVoiceActivityState);
      voiceStateRef.current = "waiting";

      const entryStart = entryStartRef.current;
      const nowHighRes =
        typeof performance !== "undefined" && typeof performance.now === "function"
          ? performance.now()
          : Date.now();
      const entryLatencyMs =
        typeof entryStart === "number" ? Math.max(0, nowHighRes - entryStart) : null;
      entryStartRef.current = null;
      entryTimestampRef.current = null;

      const endTime =
        typeof performance !== "undefined" && typeof performance.now === "function"
          ? performance.now()
          : Date.now();
      const durationMs = Math.max(0, endTime - startTime);
      logTelemetry("session_connect_success", { durationMs, transport, entryLatencyMs });
    } catch (err) {
      console.error("Failed to connect realtime session", err);
      newSession?.close();
      setStatus("error");
      const message = err instanceof Error ? err.message : "Unexpected error";
      setError(message);
      setFeedback({ message, severity: "error" });
      setVoiceActivity(defaultVoiceActivityState);
      voiceStateRef.current = "waiting";
      entryStartRef.current = null;
      entryTimestampRef.current = null;
      logTelemetry("session_connect_failure", { message, transport });
    }
  }, [agent, audioElement, session, status]);

  const handleDisconnect = useCallback(() => {
    session?.close();
    setSession(null);
    setStatus("idle");
    setError(null);
    setMuted(false);
    setFeedback({ message: "Disconnected from session", severity: "success" });
    setVoiceActivity(defaultVoiceActivityState);
    setIsTranscriptOpen(false);
    voiceStateRef.current = "waiting";
    entryStartRef.current = null;
    entryTimestampRef.current = null;
    logTelemetry("voice_activity_transition", { state: "waiting", hasMetrics: false });
    logTelemetry("session_disconnect", { reason: "user" });
  }, [session]);

  const handleToggleMute = useCallback(() => {
    if (!session) {
      setFeedback({
        message: "Connect to enable microphone",
        severity: "error",
      });
      return;
    }

    try {
      const nextMuted = !muted;
      session.mute(nextMuted);
      setMuted(nextMuted);
      setFeedback({
        message: nextMuted ? "Microphone muted" : "Microphone active",
        severity: "success",
      });
      logTelemetry(nextMuted ? "session_mute_enabled" : "session_mute_disabled", {});
    } catch (err) {
      console.error("Failed to toggle microphone", err);
      const message = err instanceof Error ? err.message : "Unexpected error";
      setFeedback({ message, severity: "error" });
      setError(message);
    }
  }, [logTelemetry, muted, session]);

  const handleToggleTranscript = useCallback(() => {
    setIsTranscriptOpen((previous) => {
      const next = !previous;
      logTelemetry(next ? "transcript_opened" : "transcript_closed", {});
      return next;
    });
  }, [logTelemetry]);

  const handleCloseTranscript = useCallback(() => {
    setIsTranscriptOpen((previous) => {
      if (!previous) {
        return previous;
      }
      logTelemetry("transcript_closed", {});
      return false;
    });
  }, [logTelemetry]);

  const handleToggleTheme = useCallback(() => {
    const nextMode = themeMode === "dark" ? "light" : "dark";
    logTelemetry("session_theme_selected", { mode: nextMode, source: "toggle" });
    toggleTheme();
  }, [themeMode, toggleTheme]);

  const handleSendTranscriptMessage = useCallback(
    async (text: string) => {
      try {
        transcriptStore.sendTextMessage(text);
        setFeedback({ message: "Message sent", severity: "success" });
        logTelemetry("transcript_message_sent", { length: text.length });
      } catch (err) {
        console.error("Failed to send transcript message", err);
        const message =
          err instanceof Error ? err.message : "Failed to send transcript message";
        setFeedback({ message, severity: "error" });
        throw err instanceof Error ? err : new Error(message);
      }
    },
    [logTelemetry, transcriptStore],
  );

  const handleFeedbackClose = useCallback(() => {
    setFeedback(null);
  }, []);

  useEffect(() => {
    if (!session || status !== "connected") {
      analyserCleanupRef.current?.();
      analyserCleanupRef.current = null;
      setVoiceActivity(defaultVoiceActivityState);
      return;
    }

    if (typeof window === "undefined") {
      setVoiceActivity(defaultVoiceActivityState);
      return;
    }

    const voiceSession = session as VoiceActivitySession;
    const AudioContextCtor: typeof AudioContext | undefined =
      window.AudioContext ?? (window as typeof window & { webkitAudioContext?: typeof AudioContext }).webkitAudioContext;

    analyserCleanupRef.current?.();
    setVoiceActivity(defaultVoiceActivityState);

    let rafId: number | null = null;
    let pollTimeout: number | null = null;
    let fallbackInterval: number | null = null;
    let noLevelCount = 0;
    let cancelled = false;
    let analyser: AnalyserNode | null = null;
    let source: MediaStreamAudioSourceNode | null = null;

    const cleanupAnalyser = () => {
      if (rafId !== null) {
        window.cancelAnimationFrame(rafId);
        rafId = null;
      }
      if (pollTimeout !== null) {
        window.clearTimeout(pollTimeout);
        pollTimeout = null;
      }
      if (source) {
        source.disconnect();
        source = null;
      }
      if (analyser) {
        analyser.disconnect();
        analyser = null;
      }
    };

    analyserCleanupRef.current = cleanupAnalyser;

    const updateFromLevel = (rawLevel: number) => {
      setVoiceActivity((previous) => {
        const level = clampLevel(rawLevel);
        const smoothed = previous.hasMetrics
          ? previous.level * 0.5 + level * 0.5
          : level;
        const active = smoothed > 0.03;

        if (
          previous.hasMetrics &&
          Math.abs(previous.level - smoothed) < 0.002 &&
          previous.active === active
        ) {
          return previous;
        }

        return {
          level: smoothed,
          active,
          hasMetrics: true,
        };
      });
    };

    const startAnalyser = async () => {
      if (!AudioContextCtor || !audioElement) {
        return;
      }

      const stream = audioElement.srcObject as MediaStream | null;
      if (!stream || stream.getAudioTracks().length === 0) {
        if (!cancelled) {
          pollTimeout = window.setTimeout(startAnalyser, 200);
        }
        return;
      }

      let context = audioContextRef.current;
      if (!context) {
        context = new AudioContextCtor();
        audioContextRef.current = context;
      }

      if (context.state === "suspended") {
        await context.resume().catch(() => undefined);
      }

      source = context.createMediaStreamSource(stream);

      analyser = context.createAnalyser();
      analyser.fftSize = 2048;
      analyser.smoothingTimeConstant = 0.4;
      source.connect(analyser);

      const bufferLength = analyser.fftSize;
      const dataArray = new Float32Array(bufferLength);

      const sample = () => {
        if (cancelled || !analyser) {
          return;
        }

        analyser.getFloatTimeDomainData(dataArray);
        let sumSquares = 0;
        for (let index = 0; index < dataArray.length; index += 1) {
          const value = dataArray[index];
          sumSquares += value * value;
        }

        const rms = Math.sqrt(sumSquares / dataArray.length);
        updateFromLevel(rms);

        rafId = window.requestAnimationFrame(sample);
      };

      sample();
    };

    if (AudioContextCtor && audioElement) {
      startAnalyser();
    }

    fallbackInterval = window.setInterval(() => {
      const getter = voiceSession.getLatestAudioLevel;
      const latest = typeof getter === "function" ? getter.call(voiceSession) : undefined;

      if (typeof latest === "number" && Number.isFinite(latest)) {
        noLevelCount = 0;
        updateFromLevel(latest);
        return;
      }

      noLevelCount += 1;
      if (noLevelCount > 6) {
        updateFromLevel(0);
      }
    }, 120);

    return () => {
      cancelled = true;
      cleanupAnalyser();
      analyserCleanupRef.current = null;
      if (fallbackInterval !== null) {
        window.clearInterval(fallbackInterval);
      }
    };
  }, [audioElement, session, status]);

  const isDimmed = status !== "connected";

  return (
    <div
      className={styles.layout}
      data-testid="chat-layout"
      data-layout={isCompactLayout ? "compact" : "wide"}
      data-dimmed={isDimmed ? "true" : "false"}
    >
      <main className={styles.canvas} aria-labelledby="chat-title">
        <EntryOverlay status={status} error={error} onConnect={handleConnect} />
        <header className={styles.header}>
          <Typography
            id="chat-title"
            variant="h3"
            component="h1"
            className={styles.title}
          >
            VibeChat
          </Typography>
          <Typography variant="body1" color="text.secondary">
            Connect to start a realtime voice session or explore the workspace
            while we prepare new modules.
          </Typography>
        </header>

        <div className={styles.surface} role="presentation">
          <Typography variant="body2" color="text.secondary">
            Voice interaction canvas reserved for upcoming live session
            visualization.
          </Typography>
        </div>

        <footer className={styles.status} aria-live="polite">
          <div className={styles.statusText}>
            <Typography variant="body2">Status: {status}</Typography>
            {error ? (
              <Typography variant="body2" color="error">
                Error: {error}
              </Typography>
            ) : (
              <Typography variant="body2" color="text.secondary">
                Allow microphone access when prompted to keep the session ready.
              </Typography>
            )}
          </div>
        </footer>
      </main>

      <aside className={styles.controlRail} aria-label="Session controls">
        <div className={styles.controlRailInner}>
          <SessionControls
            status={status}
            onDisconnect={handleDisconnect}
            muted={muted}
            onToggleMute={handleToggleMute}
            feedback={feedback}
            onFeedbackClose={handleFeedbackClose}
            voiceActive={voiceActivity.active}
            voiceHasMetrics={voiceActivity.hasMetrics}
            voiceLevel={voiceActivity.level}
            transcriptOpen={isTranscriptOpen}
            onToggleTranscript={handleToggleTranscript}
            themeMode={themeMode}
            onToggleTheme={handleToggleTheme}
          />
        </div>
      </aside>
<<<<<<< HEAD
      {(isTranscriptReady || isTranscriptOpen) && (
=======
      {(isTranscriptReady || isTranscriptOpen) ? (
>>>>>>> 587aa6a7
        <TranscriptDrawer
          open={isTranscriptOpen}
          onClose={handleCloseTranscript}
          entries={transcriptEntries}
          onSendMessage={handleSendTranscriptMessage}
          inputDisabled={status !== "connected"}
        />
<<<<<<< HEAD
      )}
=======
      ) : null}
>>>>>>> 587aa6a7
    </div>
  );
}<|MERGE_RESOLUTION|>--- conflicted
+++ resolved
@@ -592,11 +592,7 @@
           />
         </div>
       </aside>
-<<<<<<< HEAD
       {(isTranscriptReady || isTranscriptOpen) && (
-=======
-      {(isTranscriptReady || isTranscriptOpen) ? (
->>>>>>> 587aa6a7
         <TranscriptDrawer
           open={isTranscriptOpen}
           onClose={handleCloseTranscript}
@@ -604,11 +600,7 @@
           onSendMessage={handleSendTranscriptMessage}
           inputDisabled={status !== "connected"}
         />
-<<<<<<< HEAD
       )}
-=======
-      ) : null}
->>>>>>> 587aa6a7
     </div>
   );
 }